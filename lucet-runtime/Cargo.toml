[package]
name = "lucet-runtime"
version = "0.1.1"
description = "Pure Rust runtime for Lucet WebAssembly toolchain"
homepage = "https://github.com/fastly/lucet"
repository = "https://github.com/fastly/lucet"
license = "Apache-2.0 WITH LLVM-exception"
categories = ["wasm"]
authors = ["Lucet team <lucet@fastly.com>"]
edition = "2018"

[dependencies]
<<<<<<< HEAD
libc = "=0.2.54"
=======
libc = "0.2.48"
>>>>>>> 2d6519d0
lucet-runtime-internals = { path = "lucet-runtime-internals", version = "0.1.1" }
lucet-module-data = { path = "../lucet-module-data", version = "0.1.1" }
num-traits = "0.2"
num-derive = "0.2"

[dev-dependencies]
byteorder = "1.2"
failure = "0.1"
lazy_static = "1.1"
<<<<<<< HEAD
lucetc = { path = "../lucetc" }
lucet-runtime-tests = { path = "lucet-runtime-tests", version = "0.1.1" }
lucet-wasi-sdk = { path = "../lucet-wasi-sdk" }
=======
lucet-runtime-tests = { path = "lucet-runtime-tests", version = "0.1.1" }
>>>>>>> 2d6519d0
nix = "0.13"
tempfile = "3.0"

[build-dependencies]
# only used for tests
cc = "1.0"

[lib]
name = "lucet_runtime"
crate-type = ["rlib", "staticlib", "cdylib"]

[package.metadata.deb]
name = "fst-lucet-runtime"
maintainer = "Adam C. Foltzer <acfoltzer@fastly.com>"
depends = "$auto"
priority = "optional"
assets = [
    ["target/release/liblucet_runtime.a", "/opt/fst-lucet-runtime/lib/", "644"],
    ["target/release/liblucet_runtime.rlib", "/opt/fst-lucet-runtime/lib/", "644"],
    ["target/release/liblucet_runtime.so", "/opt/fst-lucet-runtime/lib/", "755"],
    ["include/*.h", "/opt/fst-lucet-runtime/include/", "644"],
]<|MERGE_RESOLUTION|>--- conflicted
+++ resolved
@@ -10,11 +10,7 @@
 edition = "2018"
 
 [dependencies]
-<<<<<<< HEAD
-libc = "=0.2.54"
-=======
-libc = "0.2.48"
->>>>>>> 2d6519d0
+libc = "=0.2.59"
 lucet-runtime-internals = { path = "lucet-runtime-internals", version = "0.1.1" }
 lucet-module-data = { path = "../lucet-module-data", version = "0.1.1" }
 num-traits = "0.2"
@@ -24,13 +20,9 @@
 byteorder = "1.2"
 failure = "0.1"
 lazy_static = "1.1"
-<<<<<<< HEAD
 lucetc = { path = "../lucetc" }
 lucet-runtime-tests = { path = "lucet-runtime-tests", version = "0.1.1" }
 lucet-wasi-sdk = { path = "../lucet-wasi-sdk" }
-=======
-lucet-runtime-tests = { path = "lucet-runtime-tests", version = "0.1.1" }
->>>>>>> 2d6519d0
 nix = "0.13"
 tempfile = "3.0"
 
